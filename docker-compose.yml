--- conflicted
+++ resolved
@@ -25,10 +25,6 @@
     environment:
       GOPATH: /data/go
       OFFEN_APP_DEVELOPMENT: '1'
-<<<<<<< HEAD
-      OFFEN_SERVER_DISABLESECURECOOKIE: '1'
-=======
->>>>>>> 5c11b57b
       OFFEN_APP_EVENTRETENTIONPERIOD: 4464h
       OFFEN_APP_ROOTACCOUNT: 9b63c4d8-65c0-438c-9d30-cc4b01173393
       OFFEN_DATABASE_CONNECTIONSTRING: /data/db.sqlite
